--- conflicted
+++ resolved
@@ -67,47 +67,10 @@
     private Initial initial;
 
     /**
-<<<<<<< HEAD
-     * Applies to composite states only. If one of its final children is
-     * active, its parent is marked done. This property is reset upon
-     * re-entry.
-     *
-     * @deprecated Will be removed in v1.0
-     */
-    private boolean done = false;
-
-    /**
-     * Constructor.
-     */
-    public State() {
-        this.children = new LinkedHashMap();
-    }
-
-    /**
-     * Is this state a &quot;final&quot; state.
-     *
-     * @return boolean Returns the isFinal.
-     * @deprecated Use {@link #isFinal()} instead
-     */
-    public final boolean getIsFinal() {
-        return isFinal;
-    }
-
-    /**
-     * Set whether this is a &quot;final&quot; state.
-     *
-     * @param isFinal
-     *            The isFinal to set.
-     * @deprecated Use {@link #setFinal(boolean)} instead
-     */
-    public final void setIsFinal(final boolean isFinal) {
-        this.isFinal = isFinal;
-=======
      * Constructor.
      */
     public State() {
         this.children = new LinkedHashMap<String, TransitionTarget>();
->>>>>>> f4464006
     }
 
     /**
@@ -174,7 +137,6 @@
 
     /**
      * Get the initial state's ID.
-<<<<<<< HEAD
      *
      * @return The initial state's string ID.
      */
@@ -188,21 +150,6 @@
     /**
      * Set the initial state by its ID string.
      *
-=======
-     *
-     * @return The initial state's string ID.
-     */
-    public final String getFirst() {
-        if (initial != null) {
-            return initial.getTransition().getNext();
-        }
-        return null;
-    }
-
-    /**
-     * Set the initial state by its ID string.
-     *
->>>>>>> f4464006
      * @param target
      *            The initial target's ID to set.
      */
