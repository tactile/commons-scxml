--- conflicted
+++ resolved
@@ -247,18 +247,9 @@
             for (State region : p.getRegionsExited()) {
                 Parallel par = (Parallel) region.getParent();
                 //let's find affected states in sibling regions
-<<<<<<< HEAD
-                for (Iterator siblings = par.getChildren().iterator();
-                        siblings.hasNext();) {
-                    State s = (State) siblings.next();
-                    for (Iterator act = currentStates.iterator();
-                            act.hasNext();) {
-                        TransitionTarget a = (TransitionTarget) act.next();
-=======
                 for (TransitionTarget tt : par.getChildren()) {
                     State s = (State) tt;
                     for (TransitionTarget a : currentStates) {
->>>>>>> f4464006
                         if (isDescendant(a, s) || a == s) {
                             //a is affected
                             boolean added = false;
