--- conflicted
+++ resolved
@@ -169,15 +169,8 @@
         if (inv != null) {
             serializeInvoke(b , inv, indent + INDENT);
         } else {
-<<<<<<< HEAD
-            Map c = s.getChildren();
-            Iterator j = c.keySet().iterator();
-            while (j.hasNext()) {
-                TransitionTarget tt = (TransitionTarget) c.get(j.next());
-=======
             Map<String, TransitionTarget> c = s.getChildren();
             for (TransitionTarget tt : c.values()) {
->>>>>>> f4464006
                 if (tt instanceof State) {
                     serializeState(b, (State) tt, indent + INDENT);
                 } else if (tt instanceof Parallel) {
@@ -306,15 +299,9 @@
             b.append(" cond=\"").append(SCXMLHelper.escapeXML(t.getCond())).
                 append("\"");
         }
-<<<<<<< HEAD
-        boolean next = !SCXMLHelper.isStringEmpty(t.getNext());
-        if (next) {
-            b.append(" target=\"").append(t.getNext()).append("\"");
-=======
         if (!SCXMLHelper.isStringEmpty(t.getNext())) {
             b.append(" target=\"").append(SCXMLHelper.escapeXML(t.getNext())).
                 append("\"");
->>>>>>> f4464006
         }
         b.append(">\n");
         serializeActions(b, t.getActions(), indent + INDENT);
@@ -455,10 +442,10 @@
                 String expr = SCXMLHelper.escapeXML(e.getExpr());
                 String nl = e.getNamelist();
                 if (expr != null) {
-                    b.append(" expr=\"").append(expr).append("\"");
+                    b.append(" expr=\"" + expr + "\"");
                 }
                 if (nl != null) {
-                    b.append(" namelist=\"").append(nl).append("\"");
+                    b.append(" namelist=\"" + nl + "\"");
                 }
                 b.append("/>\n");
                 exit = true;
@@ -494,11 +481,7 @@
             b.append(" target=\"").append(send.getTarget()).append("\"");
         }
         if (send.getType() != null) {
-<<<<<<< HEAD
-            b.append(" type=\"").append(send.getType()).append("\"");
-=======
             b.append(" targetType=\"").append(send.getType()).append("\"");
->>>>>>> f4464006
         }
         if (send.getNamelist() != null) {
             b.append(" namelist=\"").append(send.getNamelist()).append("\"");
@@ -585,32 +568,6 @@
      */
     private static String serializeNamespaceDeclarations(
             final NamespacePrefixesHolder holder) {
-<<<<<<< HEAD
-        Map ns = holder.getNamespaces();
-        StringBuffer b = new StringBuffer();
-        if (ns != null) {
-            Iterator iter = ns.entrySet().iterator();
-            while (iter.hasNext()) {
-                Map.Entry entry = (Map.Entry) iter.next();
-                String prefix = (String) entry.getKey();
-                String nsURI = (String) entry.getValue();
-                if (prefix.length() == 0 && !nsURI.equals(NAMESPACE_SCXML)) {
-                    org.apache.commons.logging.Log log = LogFactory.
-                        getLog(SCXMLSerializer.class);
-                    log.warn("When using the SCXMLSerializer, the default "
-                        + "namespace must be the SCXML namespace:"
-                        + NAMESPACE_SCXML);
-                } if (prefix.equals("cs")
-                        && !nsURI.equals(NAMESPACE_COMMONS_SCXML)) {
-                    org.apache.commons.logging.Log log = LogFactory.
-                        getLog(SCXMLSerializer.class);
-                    log.warn("When using the SCXMLSerializer, the namespace"
-                        + "prefix \"cs\" must bind to the Commons SCXML "
-                        + "namespace:" + NAMESPACE_COMMONS_SCXML);
-                } else if (prefix.length() > 0) {
-                    b.append(" xmlns:").append(prefix).append("=\"").
-                        append(nsURI).append("\"");
-=======
         Map<String, String> namespaces = holder.getNamespaces();
         StringBuffer b = new StringBuffer();
         if (namespaces != null) {
@@ -637,7 +594,6 @@
                         b.append(" xmlns:").append(prefix).append("=\"").
                             append(nsURI).append("\"");
                     }
->>>>>>> f4464006
                 }
             }
         }
@@ -677,4 +633,4 @@
         super();
     }
 
-}+}
