--- conflicted
+++ resolved
@@ -19,10 +19,6 @@
 import java.io.Serializable;
 import java.util.Collections;
 import java.util.HashMap;
-<<<<<<< HEAD
-import java.util.Iterator;
-=======
->>>>>>> f4464006
 import java.util.LinkedHashSet;
 import java.util.Map;
 import java.util.Set;
@@ -68,11 +64,7 @@
     synchronized void addListener(final Observable source, final SCXMLListener lst) {
         Set<SCXMLListener> entries = regs.get(source);
         if (entries == null) {
-<<<<<<< HEAD
-            entries = new LinkedHashSet();
-=======
             entries = new LinkedHashSet<SCXMLListener>();
->>>>>>> f4464006
             regs.put(source, entries);
         }
         entries.add(lst);
