--- conflicted
+++ resolved
@@ -23,10 +23,6 @@
 import java.util.Set;
 
 import junit.framework.TestCase;
-<<<<<<< HEAD
-
-=======
->>>>>>> f4464006
 import org.apache.commons.scxml.env.Tracer;
 import org.apache.commons.scxml.env.jexl.JexlContext;
 import org.apache.commons.scxml.env.jexl.JexlEvaluator;
@@ -74,34 +70,6 @@
     public void testWizard01Sample() throws Exception {
     	exec = SCXMLTestHelper.getExecutor(wizard01);
         assertNotNull(exec);
-<<<<<<< HEAD
-        Set currentStates = exec.getCurrentStatus().getStates();
-        assertEquals(1, currentStates.size());
-        assertEquals("state1", ((State)currentStates.iterator().
-            next()).getId());
-        exec = SCXMLTestHelper.testExecutorSerializability(exec);
-        currentStates = SCXMLTestHelper.fireEvent(exec, "event2");
-        assertEquals(1, currentStates.size());
-        assertEquals("state2", ((State)currentStates.iterator().
-            next()).getId());
-        currentStates = SCXMLTestHelper.fireEvent(exec, "event4");
-        assertEquals(1, currentStates.size());
-        assertEquals("state4", ((State)currentStates.iterator().
-            next()).getId());
-        currentStates = SCXMLTestHelper.fireEvent(exec, "event3");
-        assertEquals(1, currentStates.size());
-        assertEquals("state3", ((State)currentStates.iterator().
-            next()).getId());
-        exec = SCXMLTestHelper.testExecutorSerializability(exec);
-        currentStates = SCXMLTestHelper.fireEvent(exec, "event3"); // ensure we stay put
-        assertEquals(1, currentStates.size());
-        assertEquals("state3", ((State)currentStates.iterator().
-            next()).getId());
-    }
-
-    public void testWizard02Sample() throws Exception {
-        SCXML scxml = SCXMLTestHelper.digest(wizard02);
-=======
         Set<TransitionTarget> currentStates = exec.getCurrentStatus().getStates();
         assertEquals(1, currentStates.size());
         assertEquals("state1", currentStates.iterator().next().getId());
@@ -123,24 +91,12 @@
 
     public void testWizard02Sample() throws Exception {
         SCXML scxml = SCXMLTestHelper.parse(wizard02);
->>>>>>> f4464006
         exec = SCXMLTestHelper.getExecutor(new JexlContext(),
             new JexlEvaluator(), scxml, new TestEventDispatcher(),
             new Tracer());
         assertNotNull(exec);
         // If you change this, you must also change
         // the TestEventDispatcher
-<<<<<<< HEAD
-        Set currentStates = exec.getCurrentStatus().getStates();
-        assertEquals(1, currentStates.size());
-        assertEquals("state2", ((State)currentStates.iterator().
-            next()).getId());
-        exec = SCXMLTestHelper.testExecutorSerializability(exec);
-        currentStates = SCXMLTestHelper.fireEvent(exec, "event4");
-        assertEquals(1, currentStates.size());
-        assertEquals("state4", ((State)currentStates.iterator().
-            next()).getId());
-=======
         Set<TransitionTarget> currentStates = exec.getCurrentStatus().getStates();
         assertEquals(1, currentStates.size());
         assertEquals("state2", currentStates.iterator().next().getId());
@@ -148,7 +104,6 @@
         currentStates = SCXMLTestHelper.fireEvent(exec, "event4");
         assertEquals(1, currentStates.size());
         assertEquals("state4", currentStates.iterator().next().getId());
->>>>>>> f4464006
     }
 
     static class TestEventDispatcher implements EventDispatcher, Serializable {
@@ -156,13 +111,8 @@
         // If you change this, you must also change testWizard02Sample()
         int callback = 0;
         public void send(String sendId, String target, String type,
-<<<<<<< HEAD
-                String event, Map params, Object hints, long delay,
-                List externalNodes) {
-=======
                 String event, Map<String, Object> params, Object hints, long delay,
                 List<Node> externalNodes) {
->>>>>>> f4464006
             int i = ((Integer) params.get("aValue")).intValue();
             switch (callback) {
                 case 0:
