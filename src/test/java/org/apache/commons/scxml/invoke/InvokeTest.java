/*
 * Licensed to the Apache Software Foundation (ASF) under one or more
 * contributor license agreements.  See the NOTICE file distributed with
 * this work for additional information regarding copyright ownership.
 * The ASF licenses this file to You under the Apache License, Version 2.0
 * (the "License"); you may not use this file except in compliance with
 * the License.  You may obtain a copy of the License at
 *
 *     http://www.apache.org/licenses/LICENSE-2.0
 *
 * Unless required by applicable law or agreed to in writing, software
 * distributed under the License is distributed on an "AS IS" BASIS,
 * WITHOUT WARRANTIES OR CONDITIONS OF ANY KIND, either express or implied.
 * See the License for the specific language governing permissions and
 * limitations under the License.
 */
package org.apache.commons.scxml.invoke;

import java.net.URL;
import java.util.Set;

import junit.framework.TestCase;

import org.apache.commons.scxml.SCXMLExecutor;
import org.apache.commons.scxml.SCXMLTestHelper;
import org.apache.commons.scxml.env.SimpleDispatcher;
import org.apache.commons.scxml.env.SimpleErrorReporter;
import org.apache.commons.scxml.env.jexl.JexlContext;
import org.apache.commons.scxml.env.jexl.JexlEvaluator;
import org.apache.commons.scxml.io.SCXMLReader;
import org.apache.commons.scxml.model.SCXML;
import org.apache.commons.scxml.model.TransitionTarget;

/**
 * Unit tests {@link org.apache.commons.scxml.SCXMLExecutor}.
 * Testing <invoke>
 */
public class InvokeTest extends TestCase {
    /**
     * Construct a new instance of SCXMLExecutorTest with
     * the specified name
     */
    public InvokeTest(String name) {
        super(name);
    }

    // Test data
    private URL invoke01, invoke02, invoke03;
    private SCXMLExecutor exec;

    /**
     * Set up instance variables required by this test case.
     */
    @Override
    public void setUp() {
        invoke01 = this.getClass().getClassLoader().
            getResource("org/apache/commons/scxml/invoke/invoker-01.xml");
        invoke02 = this.getClass().getClassLoader().
            getResource("org/apache/commons/scxml/invoke/invoker-02.xml");
        invoke03 = this.getClass().getClassLoader().
            getResource("org/apache/commons/scxml/invoke/invoker-03.xml");
    }

    /**
     * Tear down instance variables required by this test case.
     */
    @Override
    public void tearDown() {
        invoke01 = invoke02 = invoke03 = null;
    }

    /**
     * Test the SCXML documents, usage of &lt;invoke&gt;
     */
    public void testInvoke01Sample() throws Exception {
<<<<<<< HEAD
        SCXML scxml = SCXMLParser.parse(invoke01,
            new SimpleErrorHandler());
=======
        SCXML scxml = SCXMLReader.read(invoke01);
>>>>>>> f4464006
        exec = new SCXMLExecutor(new JexlEvaluator(), new SimpleDispatcher(),
            new SimpleErrorReporter());
        assertNotNull(exec);
        exec.setRootContext(new JexlContext());
        exec.setStateMachine(scxml);
        exec.registerInvokerClass("scxml", SimpleSCXMLInvoker.class);
        exec.go();
<<<<<<< HEAD
        Set currentStates = exec.getCurrentStatus().getStates();
        assertEquals(1, currentStates.size());
        assertEquals("invoker", ((State)currentStates.iterator().next()).getId());
    }

    public void testInvoke02Sample() throws Exception {
        SCXML scxml = SCXMLParser.parse(invoke02,
            new SimpleErrorHandler());
        exec = new SCXMLExecutor(new JexlEvaluator(), new SimpleDispatcher(),
            new SimpleErrorReporter());
        assertNotNull(exec);
        exec.setRootContext(new JexlContext());
        exec.setStateMachine(scxml);
        exec.registerInvokerClass("scxml", SimpleSCXMLInvoker.class);
        exec.go();
        Set currentStates = exec.getCurrentStatus().getStates();
        assertEquals(1, currentStates.size());
    }

    public void testInvoke03Sample() throws Exception {
        SCXML scxml = SCXMLParser.parse(invoke03,
            new SimpleErrorHandler());
=======
        Set<TransitionTarget> currentStates = exec.getCurrentStatus().getStates();
        assertEquals(1, currentStates.size());
        assertEquals("invoker", currentStates.iterator().next().getId());
    }

    public void testInvoke02Sample() throws Exception {
        SCXML scxml = SCXMLReader.read(invoke02);
>>>>>>> f4464006
        exec = new SCXMLExecutor(new JexlEvaluator(), new SimpleDispatcher(),
            new SimpleErrorReporter());
        assertNotNull(exec);
        exec.setRootContext(new JexlContext());
        exec.setStateMachine(scxml);
        exec.registerInvokerClass("scxml", SimpleSCXMLInvoker.class);
        exec.go();
<<<<<<< HEAD
        Set currentStates = exec.getCurrentStatus().getStates();
        assertEquals(1, currentStates.size());
        SCXMLTestHelper.fireEvent(exec, "s1.next");
        SCXMLTestHelper.fireEvent(exec, "state1.next");
    }

=======
        Set<TransitionTarget> currentStates = exec.getCurrentStatus().getStates();
        assertEquals(1, currentStates.size());
    }

    public void testInvoke03Sample() throws Exception {
        SCXML scxml = SCXMLReader.read(invoke03);
        exec = new SCXMLExecutor(new JexlEvaluator(), new SimpleDispatcher(),
            new SimpleErrorReporter());
        assertNotNull(exec);
        exec.setRootContext(new JexlContext());
        exec.setStateMachine(scxml);
        exec.registerInvokerClass("scxml", SimpleSCXMLInvoker.class);
        exec.go();
        Set<TransitionTarget> currentStates = exec.getCurrentStatus().getStates();
        assertEquals(1, currentStates.size());
        SCXMLTestHelper.fireEvent(exec, "s1.next");
        SCXMLTestHelper.fireEvent(exec, "state1.next");
    }
>>>>>>> f4464006
}
<|MERGE_RESOLUTION|>--- conflicted
+++ resolved
@@ -73,12 +73,7 @@
      * Test the SCXML documents, usage of &lt;invoke&gt;
      */
     public void testInvoke01Sample() throws Exception {
-<<<<<<< HEAD
-        SCXML scxml = SCXMLParser.parse(invoke01,
-            new SimpleErrorHandler());
-=======
         SCXML scxml = SCXMLReader.read(invoke01);
->>>>>>> f4464006
         exec = new SCXMLExecutor(new JexlEvaluator(), new SimpleDispatcher(),
             new SimpleErrorReporter());
         assertNotNull(exec);
@@ -86,15 +81,13 @@
         exec.setStateMachine(scxml);
         exec.registerInvokerClass("scxml", SimpleSCXMLInvoker.class);
         exec.go();
-<<<<<<< HEAD
-        Set currentStates = exec.getCurrentStatus().getStates();
+        Set<TransitionTarget> currentStates = exec.getCurrentStatus().getStates();
         assertEquals(1, currentStates.size());
-        assertEquals("invoker", ((State)currentStates.iterator().next()).getId());
+        assertEquals("invoker", currentStates.iterator().next().getId());
     }
 
     public void testInvoke02Sample() throws Exception {
-        SCXML scxml = SCXMLParser.parse(invoke02,
-            new SimpleErrorHandler());
+        SCXML scxml = SCXMLReader.read(invoke02);
         exec = new SCXMLExecutor(new JexlEvaluator(), new SimpleDispatcher(),
             new SimpleErrorReporter());
         assertNotNull(exec);
@@ -102,37 +95,6 @@
         exec.setStateMachine(scxml);
         exec.registerInvokerClass("scxml", SimpleSCXMLInvoker.class);
         exec.go();
-        Set currentStates = exec.getCurrentStatus().getStates();
-        assertEquals(1, currentStates.size());
-    }
-
-    public void testInvoke03Sample() throws Exception {
-        SCXML scxml = SCXMLParser.parse(invoke03,
-            new SimpleErrorHandler());
-=======
-        Set<TransitionTarget> currentStates = exec.getCurrentStatus().getStates();
-        assertEquals(1, currentStates.size());
-        assertEquals("invoker", currentStates.iterator().next().getId());
-    }
-
-    public void testInvoke02Sample() throws Exception {
-        SCXML scxml = SCXMLReader.read(invoke02);
->>>>>>> f4464006
-        exec = new SCXMLExecutor(new JexlEvaluator(), new SimpleDispatcher(),
-            new SimpleErrorReporter());
-        assertNotNull(exec);
-        exec.setRootContext(new JexlContext());
-        exec.setStateMachine(scxml);
-        exec.registerInvokerClass("scxml", SimpleSCXMLInvoker.class);
-        exec.go();
-<<<<<<< HEAD
-        Set currentStates = exec.getCurrentStatus().getStates();
-        assertEquals(1, currentStates.size());
-        SCXMLTestHelper.fireEvent(exec, "s1.next");
-        SCXMLTestHelper.fireEvent(exec, "state1.next");
-    }
-
-=======
         Set<TransitionTarget> currentStates = exec.getCurrentStatus().getStates();
         assertEquals(1, currentStates.size());
     }
@@ -151,5 +113,4 @@
         SCXMLTestHelper.fireEvent(exec, "s1.next");
         SCXMLTestHelper.fireEvent(exec, "state1.next");
     }
->>>>>>> f4464006
 }
