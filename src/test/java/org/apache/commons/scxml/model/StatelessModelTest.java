/*
 * Licensed to the Apache Software Foundation (ASF) under one or more
 * contributor license agreements.  See the NOTICE file distributed with
 * this work for additional information regarding copyright ownership.
 * The ASF licenses this file to You under the Apache License, Version 2.0
 * (the "License"); you may not use this file except in compliance with
 * the License.  You may obtain a copy of the License at
 *
 *     http://www.apache.org/licenses/LICENSE-2.0
 *
 * Unless required by applicable law or agreed to in writing, software
 * distributed under the License is distributed on an "AS IS" BASIS,
 * WITHOUT WARRANTIES OR CONDITIONS OF ANY KIND, either express or implied.
 * See the License for the specific language governing permissions and
 * limitations under the License.
 */
package org.apache.commons.scxml.model;

import java.net.URL;
import java.util.Iterator;
import java.util.Set;

import junit.framework.TestCase;
<<<<<<< HEAD

=======
>>>>>>> f4464006
import org.apache.commons.scxml.SCXMLExecutor;
import org.apache.commons.scxml.SCXMLTestHelper;
import org.apache.commons.scxml.TriggerEvent;
import org.apache.commons.scxml.env.SimpleSCXMLListener;
import org.apache.commons.scxml.env.jsp.ELContext;
import org.apache.commons.scxml.env.jsp.ELEvaluator;
/**
 * Unit tests {@link org.apache.commons.scxml.SCXMLExecutor}.
 */
public class StatelessModelTest extends TestCase {
    /**
     * Construct a new instance of SCXMLExecutorTest with
     * the specified name
     */
    public StatelessModelTest(String name) {
        super(name);
    }

    // Test data
    private URL stateless01jexl, stateless01jsp, stateless01par;
    private SCXML scxml01jexl, scxml01jsp, scxml01par, scxml02par;
    private SCXMLExecutor exec01, exec02;

    /**
     * Set up instance variables required by this test case.
     */
<<<<<<< HEAD
=======
    @Override
>>>>>>> f4464006
    public void setUp() throws Exception {
        stateless01jexl = this.getClass().getClassLoader().
            getResource("org/apache/commons/scxml/env/jexl/stateless-01.xml");
        stateless01jsp = this.getClass().getClassLoader().
            getResource("org/apache/commons/scxml/env/jsp/stateless-01.xml");
        stateless01par = this.getClass().getClassLoader().
            getResource("org/apache/commons/scxml/model/stateless-parallel-01.xml");
        scxml01jexl = SCXMLTestHelper.parse(stateless01jexl);
        scxml01jsp = SCXMLTestHelper.parse(stateless01jsp);
        scxml01par = SCXMLTestHelper.parse(stateless01par);
        scxml02par = SCXMLTestHelper.parse(stateless01par);
    }

    /**
     * Tear down instance variables required by this test case.
     */
    @Override
    public void tearDown() {
        stateless01jexl = null;
    }

    /**
     * Test the stateless model, simultaneous executions, JEXL expressions
     */
    public void testStatelessModelSimultaneousJexl() throws Exception {
    	// parse once, use many times
        exec01 = SCXMLTestHelper.getExecutor(scxml01jexl);
        assertNotNull(exec01);
        exec02 = SCXMLTestHelper.getExecutor(scxml01jexl);
        assertNotNull(exec02);
        assertFalse(exec01 == exec02);
        runSimultaneousTest();
    }

    /**
     * Test the stateless model, sequential executions, JEXL expressions
     */
    public void testStatelessModelSequentialJexl() throws Exception {
        // rinse and repeat
        for (int i = 0; i < 3; i++) {
            exec01 = SCXMLTestHelper.getExecutor(scxml01jexl);
            assertNotNull(exec01);
            runSequentialTest();
        }
    }

    /**
     * Test the stateless model, simultaneous executions, EL expressions
     */
    public void testStatelessModelSimultaneousEl() throws Exception {
    	// parse once, use many times
        exec01 = SCXMLTestHelper.getExecutor(scxml01jsp,
            new ELContext(), new ELEvaluator());
        assertNotNull(exec01);
        exec02 = SCXMLTestHelper.getExecutor(scxml01jsp,
            new ELContext(), new ELEvaluator());
        assertNotNull(exec02);
        assertFalse(exec01 == exec02);
        runSimultaneousTest();
    }

    /**
     * Test the stateless model, sequential executions, EL expressions
     */
    public void testStatelessModelSequentialEl() throws Exception {
        // rinse and repeat
        for (int i = 0; i < 3; i++) {
            exec01 = SCXMLTestHelper.getExecutor(scxml01jsp,
                new ELContext(), new ELEvaluator());
            assertNotNull(exec01);
            runSequentialTest();
        }
    }

    /**
     * Test sharing a single SCXML object between two executors
     */
    public void testStatelessModelParallelSharedSCXML() throws Exception {
        exec01 = SCXMLTestHelper.getExecutor(scxml01par);
        assertNotNull(exec01);
        exec02 = SCXMLTestHelper.getExecutor(scxml01par);
        assertNotNull(exec02);
        assertFalse(exec01 == exec02);

        Set<TransitionTarget> currentStates = exec01.getCurrentStatus().getStates();
        checkParallelStates(currentStates, "state1.init", "state2.init", "exec01");

        currentStates = exec02.getCurrentStatus().getStates();
        checkParallelStates(currentStates, "state1.init", "state2.init", "exec02");

        currentStates = fireEvent("state1.event", exec01);
        checkParallelStates(currentStates, "state1.final", "state2.init", "exec01");

        currentStates = fireEvent("state2.event", exec02);
        checkParallelStates(currentStates, "state1.init", "state2.final", "exec02");

        currentStates = fireEvent("state2.event", exec01);
        checkParallelStates(currentStates, "next", null, "exec01");

        currentStates = fireEvent("state1.event", exec02);
        checkParallelStates(currentStates, "next", null, "exec02");
    }

    /**
     * Test sharing two SCXML objects between one executor (not recommended)
     */
    public void testStatelessModelParallelSwapSCXML() throws Exception {
        exec01 = SCXMLTestHelper.getExecutor(scxml01par);
        assertNotNull(exec01);
        assertTrue(scxml01par != scxml02par);

        Set<TransitionTarget> currentStates = exec01.getCurrentStatus().getStates();
        checkParallelStates(currentStates, "state1.init", "state2.init", "exec01");

        currentStates = fireEvent("state1.event", exec01);
        checkParallelStates(currentStates, "state1.final", "state2.init", "exec01");
        exec01.setStateMachine(scxml02par);
        exec01.addListener(scxml02par, new SimpleSCXMLListener());

        currentStates = fireEvent("state2.event", exec01);
        checkParallelStates(currentStates, "next", null, "exec01");
    }

    private void checkParallelStates(Set<TransitionTarget> currentStates,
            String s1, String s2, String label) {
        Iterator<TransitionTarget> i = currentStates.iterator();
        assertTrue("Not enough states", i.hasNext());
        String cs1 = i.next().getId();
        String cs2 = null;
        if (s2 != null) {
            assertTrue("Not enough states, found one state: " + cs1, i.hasNext());
            cs2 = i.next().getId();
            assertFalse("Too many states", i.hasNext());
            if (s2.equals(cs2)) {
                cs2 = null;
            } else if (s1.equals(cs2)) {
                cs2 = null;
            } else {
                fail(label + " in unexpected state " + cs2);
            }
        } else {
            assertFalse("Too many states", i.hasNext());
        }
        if (s1 != null && s1.equals(cs1)) {
            return;
        }
        if (s2 != null && s2.equals(cs1)) {
            return;
        }
        fail(label + " in unexpected state " + cs1);
    }

    private void runSimultaneousTest() throws Exception {
        //// Interleaved
        // exec01
<<<<<<< HEAD
        Set currentStates = exec01.getCurrentStatus().getStates();
        assertEquals(1, currentStates.size());
        assertEquals("ten", ((State)currentStates.iterator().
            next()).getId());
        currentStates = fireEvent("ten.done", exec01);
        assertEquals(1, currentStates.size());
        assertEquals("twenty", ((State)currentStates.iterator().
            next()).getId());
        // exec02
        currentStates = exec02.getCurrentStatus().getStates();
        assertEquals(1, currentStates.size());
        assertEquals("ten", ((State)currentStates.iterator().
            next()).getId());
        // exec01
        currentStates = fireEvent("twenty.done", exec01);
        assertEquals(1, currentStates.size());
        assertEquals("thirty", ((State)currentStates.iterator().
            next()).getId());
        // exec02
        currentStates = fireEvent("ten.done", exec02);
        assertEquals(1, currentStates.size());
        assertEquals("twenty", ((State)currentStates.iterator().
            next()).getId());
        currentStates = fireEvent("twenty.done", exec02);
        assertEquals(1, currentStates.size());
        assertEquals("thirty", ((State)currentStates.iterator().
            next()).getId());
    }

    private void runSequentialTest() throws Exception {
        Set currentStates = exec01.getCurrentStatus().getStates();
=======
        Set<TransitionTarget> currentStates = exec01.getCurrentStatus().getStates();
        assertEquals(1, currentStates.size());
        assertEquals("ten", currentStates.iterator().next().getId());
        currentStates = fireEvent("ten.done", exec01);
        assertEquals(1, currentStates.size());
        assertEquals("twenty", currentStates.iterator().next().getId());
        // exec02
        currentStates = exec02.getCurrentStatus().getStates();
        assertEquals(1, currentStates.size());
        assertEquals("ten", currentStates.iterator().next().getId());
        // exec01
        currentStates = fireEvent("twenty.done", exec01);
        assertEquals(1, currentStates.size());
        assertEquals("thirty", currentStates.iterator().next().getId());
        // exec02
        currentStates = fireEvent("ten.done", exec02);
        assertEquals(1, currentStates.size());
        assertEquals("twenty", currentStates.iterator().next().getId());
        currentStates = fireEvent("twenty.done", exec02);
        assertEquals(1, currentStates.size());
        assertEquals("thirty", currentStates.iterator().next().getId());
    }

    private void runSequentialTest() throws Exception {
        Set<TransitionTarget> currentStates = exec01.getCurrentStatus().getStates();
>>>>>>> f4464006
        assertEquals(1, currentStates.size());
        assertEquals("ten", ((State)currentStates.iterator().
            next()).getId());
        currentStates = fireEvent("ten.done", exec01);
        assertEquals(1, currentStates.size());
        assertEquals("twenty", ((State)currentStates.iterator().
            next()).getId());
        currentStates = fireEvent("twenty.done", exec01);
        assertEquals(1, currentStates.size());
        assertEquals("thirty", ((State)currentStates.iterator().
            next()).getId());
    }

<<<<<<< HEAD
    private Set fireEvent(String name, SCXMLExecutor exec) throws Exception {
=======
    private Set<TransitionTarget> fireEvent(String name, SCXMLExecutor exec) throws Exception {
>>>>>>> f4464006
        TriggerEvent[] evts = {new TriggerEvent(name,
                TriggerEvent.SIGNAL_EVENT, null)};
        exec.triggerEvents(evts);
        return exec.getCurrentStatus().getStates();
    }
}
<|MERGE_RESOLUTION|>--- conflicted
+++ resolved
@@ -21,10 +21,6 @@
 import java.util.Set;
 
 import junit.framework.TestCase;
-<<<<<<< HEAD
-
-=======
->>>>>>> f4464006
 import org.apache.commons.scxml.SCXMLExecutor;
 import org.apache.commons.scxml.SCXMLTestHelper;
 import org.apache.commons.scxml.TriggerEvent;
@@ -51,10 +47,7 @@
     /**
      * Set up instance variables required by this test case.
      */
-<<<<<<< HEAD
-=======
     @Override
->>>>>>> f4464006
     public void setUp() throws Exception {
         stateless01jexl = this.getClass().getClassLoader().
             getResource("org/apache/commons/scxml/env/jexl/stateless-01.xml");
@@ -210,8 +203,31 @@
     private void runSimultaneousTest() throws Exception {
         //// Interleaved
         // exec01
-<<<<<<< HEAD
-        Set currentStates = exec01.getCurrentStatus().getStates();
+        Set<TransitionTarget> currentStates = exec01.getCurrentStatus().getStates();
+        assertEquals(1, currentStates.size());
+        assertEquals("ten", currentStates.iterator().next().getId());
+        currentStates = fireEvent("ten.done", exec01);
+        assertEquals(1, currentStates.size());
+        assertEquals("twenty", currentStates.iterator().next().getId());
+        // exec02
+        currentStates = exec02.getCurrentStatus().getStates();
+        assertEquals(1, currentStates.size());
+        assertEquals("ten", currentStates.iterator().next().getId());
+        // exec01
+        currentStates = fireEvent("twenty.done", exec01);
+        assertEquals(1, currentStates.size());
+        assertEquals("thirty", currentStates.iterator().next().getId());
+        // exec02
+        currentStates = fireEvent("ten.done", exec02);
+        assertEquals(1, currentStates.size());
+        assertEquals("twenty", currentStates.iterator().next().getId());
+        currentStates = fireEvent("twenty.done", exec02);
+        assertEquals(1, currentStates.size());
+        assertEquals("thirty", currentStates.iterator().next().getId());
+    }
+
+    private void runSequentialTest() throws Exception {
+        Set<TransitionTarget> currentStates = exec01.getCurrentStatus().getStates();
         assertEquals(1, currentStates.size());
         assertEquals("ten", ((State)currentStates.iterator().
             next()).getId());
@@ -219,74 +235,13 @@
         assertEquals(1, currentStates.size());
         assertEquals("twenty", ((State)currentStates.iterator().
             next()).getId());
-        // exec02
-        currentStates = exec02.getCurrentStatus().getStates();
-        assertEquals(1, currentStates.size());
-        assertEquals("ten", ((State)currentStates.iterator().
-            next()).getId());
-        // exec01
         currentStates = fireEvent("twenty.done", exec01);
         assertEquals(1, currentStates.size());
         assertEquals("thirty", ((State)currentStates.iterator().
             next()).getId());
-        // exec02
-        currentStates = fireEvent("ten.done", exec02);
-        assertEquals(1, currentStates.size());
-        assertEquals("twenty", ((State)currentStates.iterator().
-            next()).getId());
-        currentStates = fireEvent("twenty.done", exec02);
-        assertEquals(1, currentStates.size());
-        assertEquals("thirty", ((State)currentStates.iterator().
-            next()).getId());
-    }
-
-    private void runSequentialTest() throws Exception {
-        Set currentStates = exec01.getCurrentStatus().getStates();
-=======
-        Set<TransitionTarget> currentStates = exec01.getCurrentStatus().getStates();
-        assertEquals(1, currentStates.size());
-        assertEquals("ten", currentStates.iterator().next().getId());
-        currentStates = fireEvent("ten.done", exec01);
-        assertEquals(1, currentStates.size());
-        assertEquals("twenty", currentStates.iterator().next().getId());
-        // exec02
-        currentStates = exec02.getCurrentStatus().getStates();
-        assertEquals(1, currentStates.size());
-        assertEquals("ten", currentStates.iterator().next().getId());
-        // exec01
-        currentStates = fireEvent("twenty.done", exec01);
-        assertEquals(1, currentStates.size());
-        assertEquals("thirty", currentStates.iterator().next().getId());
-        // exec02
-        currentStates = fireEvent("ten.done", exec02);
-        assertEquals(1, currentStates.size());
-        assertEquals("twenty", currentStates.iterator().next().getId());
-        currentStates = fireEvent("twenty.done", exec02);
-        assertEquals(1, currentStates.size());
-        assertEquals("thirty", currentStates.iterator().next().getId());
-    }
-
-    private void runSequentialTest() throws Exception {
-        Set<TransitionTarget> currentStates = exec01.getCurrentStatus().getStates();
->>>>>>> f4464006
-        assertEquals(1, currentStates.size());
-        assertEquals("ten", ((State)currentStates.iterator().
-            next()).getId());
-        currentStates = fireEvent("ten.done", exec01);
-        assertEquals(1, currentStates.size());
-        assertEquals("twenty", ((State)currentStates.iterator().
-            next()).getId());
-        currentStates = fireEvent("twenty.done", exec01);
-        assertEquals(1, currentStates.size());
-        assertEquals("thirty", ((State)currentStates.iterator().
-            next()).getId());
-    }
-
-<<<<<<< HEAD
-    private Set fireEvent(String name, SCXMLExecutor exec) throws Exception {
-=======
+    }
+
     private Set<TransitionTarget> fireEvent(String name, SCXMLExecutor exec) throws Exception {
->>>>>>> f4464006
         TriggerEvent[] evts = {new TriggerEvent(name,
                 TriggerEvent.SIGNAL_EVENT, null)};
         exec.triggerEvents(evts);
