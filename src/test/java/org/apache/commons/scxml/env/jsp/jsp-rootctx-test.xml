<?xml version="1.0"?>
<!--
 * Licensed to the Apache Software Foundation (ASF) under one or more
 * contributor license agreements.  See the NOTICE file distributed with
 * this work for additional information regarding copyright ownership.
 * The ASF licenses this file to You under the Apache License, Version 2.0
 * (the "License"); you may not use this file except in compliance with
 * the License.  You may obtain a copy of the License at
 *
 *     http://www.apache.org/licenses/LICENSE-2.0
 *
 * Unless required by applicable law or agreed to in writing, software
 * distributed under the License is distributed on an "AS IS" BASIS,
 * WITHOUT WARRANTIES OR CONDITIONS OF ANY KIND, either express or implied.
 * See the License for the specific language governing permissions and
 * limitations under the License.
-->
<<<<<<< HEAD
<scxml xmlns="http://www.w3.org/2005/07/scxml" 
=======
<scxml xmlns="http://www.w3.org/2005/07/scxml"
>>>>>>> f4464006
       xmlns:cs="http://commons.apache.org/scxml"
       version="1.0"
       initial="rootCtxTest">
  
  <state id="rootCtxTest" final="true">
    <onentry>
      <!-- 'foo' must exist in host JSP context -->
      <assign name="foo" expr="${foo+1}" />
      <cs:var name="bar" expr="a brand new value" />
    </onentry>
  </state>

</scxml><|MERGE_RESOLUTION|>--- conflicted
+++ resolved
@@ -15,11 +15,7 @@
  * See the License for the specific language governing permissions and
  * limitations under the License.
 -->
-<<<<<<< HEAD
-<scxml xmlns="http://www.w3.org/2005/07/scxml" 
-=======
 <scxml xmlns="http://www.w3.org/2005/07/scxml"
->>>>>>> f4464006
        xmlns:cs="http://commons.apache.org/scxml"
        version="1.0"
        initial="rootCtxTest">
